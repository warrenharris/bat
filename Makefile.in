--- conflicted
+++ resolved
@@ -133,15 +133,9 @@
 	      src/syntax/pa_openin/pa_openin_r.cmo \
 	      src/syntax/pa_where/pa_where.cmo \
 	      src/syntax/pa_batteries/pa_batteries.cmo \
-<<<<<<< HEAD
 	      src/syntax/pa_strings/pa_strings.cmo \
 	      src/syntax/pa_strings/pa_estring.cmo \
               src/syntax/pa_comprehension/pa_comprehension.cmo
-=======
-	      src/syntax/pa_strings/pa_strings.cma \
-	      -cflags -I,+camlp4/Camlp4Parsers\
-                      src/syntax/pa_comprehension/pa_comprehension.cmo
->>>>>>> 222640d2
 
 top: 
 	$(OCAMLBUILD) src/batteries_toolchain/batteries_print.cmo \
