--- conflicted
+++ resolved
@@ -1,4 +1,7 @@
-<<<<<<< HEAD
+2009-02-16  Jeremie Dimino <jeremie@dimino.org>
+
+	* build/optcomp/optcomp.ml: better handling of errors
+
 2009-02-16  David Rajchenbach-Teller  <David.Teller@univ-orleans.fr>
 
 	* src/core/extlib.mlpack: [ExtScanf] added
@@ -10,11 +13,7 @@
 	* src/main/nothreads/batteries.mllib: base [Scanf] removed
 
 	* src/main/threads/batteries.mllib: base [Scanf] removed
-=======
-2009-02-16  Jeremie Dimino <jeremie@dimino.org>
-
-	* build/optcomp/optcomp.ml: better handling of errors
->>>>>>> 9ddea11b
+
 
 2009-02-15  David Rajchenbach-Teller  <David.Teller@univ-orleans.fr>
 
